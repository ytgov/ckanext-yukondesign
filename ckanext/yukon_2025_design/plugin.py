import ckan.plugins as plugins
import ckan.plugins.toolkit as toolkit
import ckanext.yukon_2025_design.action as action
import ckanext.yukon_2025_design.helpers as helpers


class Yukon2025DesignPlugin(plugins.SingletonPlugin):
    plugins.implements(plugins.IConfigurer)
    plugins.implements(plugins.IActions)
    plugins.implements(plugins.ITemplateHelpers)

    def update_config(self, config_):
        toolkit.add_template_directory(config_, "templates")
        toolkit.add_public_directory(config_, "public")
        toolkit.add_resource("assets", "yukon_2025_design")

    def get_actions(self):
        return {
            'package_show': action.package_show,
            'package_search': action.package_search,
            'current_package_list_with_resources': action.current_package_list_with_resources,
            'package_create': action.package_create,
            'package_update': action.package_update,
            'package_set_featured': action.package_set_featured,
        }

    def get_helpers(self):
        return {
            'get_all_groups': helpers.get_all_groups,
            'recently_updated_open_informations': helpers.recently_updated_open_informations,
            'recently_added_access_requests': helpers.recently_added_access_requests,
            'group_is_empty': helpers.group_is_empty,
<<<<<<< HEAD
            'get_featured_datasets': helpers.get_featured_datasets,
=======
            'get_current_year': helpers.get_current_year,
            'dataset_type_title' : helpers.dataset_type_title
>>>>>>> cc10c043
        }<|MERGE_RESOLUTION|>--- conflicted
+++ resolved
@@ -30,10 +30,7 @@
             'recently_updated_open_informations': helpers.recently_updated_open_informations,
             'recently_added_access_requests': helpers.recently_added_access_requests,
             'group_is_empty': helpers.group_is_empty,
-<<<<<<< HEAD
             'get_featured_datasets': helpers.get_featured_datasets,
-=======
             'get_current_year': helpers.get_current_year,
             'dataset_type_title' : helpers.dataset_type_title
->>>>>>> cc10c043
         }