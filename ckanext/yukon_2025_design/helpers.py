--- conflicted
+++ resolved
@@ -14,8 +14,7 @@
     except toolkit.ObjectNotFound:
         return []
 
-
-<<<<<<< HEAD
+      
 def recently_updated_open_informations():
     """
     Returns a list of 3 recently updated open informations.
@@ -58,7 +57,8 @@
         return packages
     except toolkit.ObjectNotFound:
         return []
-=======
+
+
 def group_is_empty(data_dict, group_name, dataset_type):
     """
     Returns True if the group is empty, False otherwise.
@@ -80,5 +80,4 @@
             pass
     if len(group_fields) == 0:
         return True
-    return False
->>>>>>> 272fef62
+    return False